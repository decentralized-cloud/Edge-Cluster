--- conflicted
+++ resolved
@@ -69,11 +69,6 @@
 	response = nil
 	nameSpace, clusterName := service.getMetaData(request.EdgeClusterID)
 
-<<<<<<< HEAD
-	nameSpace, clusterName := getMetaData(request.EdgeClusterID)
-
-=======
->>>>>>> 3c79a620
 	service.logger.Info("metadata",
 		zap.String("nameSpace", nameSpace),
 		zap.String("name", clusterName))
@@ -83,28 +78,16 @@
 	}
 
 	//if not exisit create a namespace for the deployment
-<<<<<<< HEAD
-	if err = createProvisionNameSpace(service, nameSpace); err != nil {
-=======
 	if err = service.createProvisionNameSpace(nameSpace); err != nil {
->>>>>>> 3c79a620
 		return
 	}
 
 	// create edge cluster
-<<<<<<< HEAD
-	if err = createDeployment(service, nameSpace, clusterName, request.ClusterPublicIPAddress); err != nil {
-		return
-	}
-
-	if err = createService(service, nameSpace, clusterName); err != nil {
-=======
 	if err = service.createDeployment(nameSpace, clusterName, request.K3SClusterSecret); err != nil {
 		return
 	}
 
 	if err = service.createService(nameSpace, clusterName); err != nil {
->>>>>>> 3c79a620
 		return
 	}
 
@@ -126,21 +109,13 @@
 
 	service.logger.Info("Updating Provision With Retry")
 
-<<<<<<< HEAD
-	nameSpace, clusterName := getMetaData(request.EdgeClusterID)
-=======
 	nameSpace, clusterName := service.getMetaData(request.EdgeClusterID)
->>>>>>> 3c79a620
 
 	service.logger.Info("metadata",
 		zap.String("nameSpace", nameSpace),
 		zap.String("name", clusterName))
 
-<<<<<<< HEAD
-	err = updateEdgeClient(service, nameSpace, clusterName, request.K3SClusterSecret)
-=======
 	err = service.updateEdgeClient(nameSpace, clusterName, request.K3SClusterSecret)
->>>>>>> 3c79a620
 
 	if err != nil {
 		service.logger.Error(
@@ -158,21 +133,13 @@
 	request *types.DeleteProvisionRequest) (response *types.DeleteProvisionResponse, err error) {
 	service.logger.Info("deleting Provisio")
 
-<<<<<<< HEAD
-	nameSpace, clusterName := getMetaData(request.EdgeClusterID)
-=======
 	nameSpace, clusterName := service.getMetaData(request.EdgeClusterID)
->>>>>>> 3c79a620
 
 	service.logger.Info("metadata",
 		zap.String("nameSpace", nameSpace),
 		zap.String("name", clusterName))
 
-<<<<<<< HEAD
-	err = deleteEdgeClient(service, nameSpace, clusterName)
-=======
 	err = service.deleteEdgeClient(nameSpace, clusterName)
->>>>>>> 3c79a620
 
 	if err != nil {
 		service.logger.Error(
@@ -180,11 +147,7 @@
 			zap.Error(err))
 	}
 
-<<<<<<< HEAD
-	err = deleteProvisionNameSpace(service, nameSpace)
-=======
 	err = service.deleteProvisionNameSpace(nameSpace)
->>>>>>> 3c79a620
 
 	if err != nil {
 		service.logger.Error(
@@ -197,21 +160,11 @@
 	return
 }
 
-<<<<<<< HEAD
-func deleteEdgeClient(service *k3sProvisioner,
-	namespace string,
-	clusterName string) error {
-
-	deleteClient := service.clientset.AppsV1().Deployments(namespace)
-	deletePolicy := metav1.DeletePropagationForeground
-
-=======
 func (service *k3sProvisioner) deleteEdgeClient(
 	namespace string,
 	clusterName string) error {
 	deleteClient := service.clientset.AppsV1().Deployments(namespace)
 	deletePolicy := metav1.DeletePropagationForeground
->>>>>>> 3c79a620
 	err := deleteClient.Delete(clusterName, &metav1.DeleteOptions{
 		PropagationPolicy: &deletePolicy,
 	})
@@ -219,21 +172,11 @@
 	return err
 }
 
-<<<<<<< HEAD
-func updateEdgeClient(service *k3sProvisioner,
-	namespace string,
-	clusterName string,
-	secretKey string) error {
-
-	updateClient := service.clientset.AppsV1().Deployments(namespace)
-
-=======
 func (service *k3sProvisioner) updateEdgeClient(
 	namespace string,
 	clusterName string,
 	secretKey string) error {
 	updateClient := service.clientset.AppsV1().Deployments(namespace)
->>>>>>> 3c79a620
 	retryErr := retry.RetryOnConflict(retry.DefaultRetry, func() error {
 		result, getErr := updateClient.Get(clusterName, metav1.GetOptions{})
 
@@ -245,26 +188,12 @@
 
 		//Do what need to be updated
 		//add necessary fileds to update
-<<<<<<< HEAD
 		containerIndex := getContainerIndex(result.Spec.Template.Spec.Containers)
 		if containerIndex > -1 {
 
 			envIndex := getEnvIndex(result.Spec.Template.Spec.Containers[containerIndex].Env)
 
 			result.Spec.Template.Spec.Containers[containerIndex].Env[envIndex].Value = secretKey
-=======
-		for _, container := range result.Spec.Template.Spec.Containers {
-
-			service.logger.Info("update value", zap.String("name:", container.Name))
-
-			if container.Name == clusterName {
-				for _, env := range container.Env {
-					if env.Name == "K3S_CLUSTER_SECRET" {
-						env.Value = secretKey
-					}
-				}
-			}
->>>>>>> 3c79a620
 		}
 
 		//update image container
@@ -284,7 +213,6 @@
 	return retryErr
 }
 
-<<<<<<< HEAD
 func getContainerIndex(containers []v1.Container) int {
 
 	for index, container := range containers {
@@ -307,22 +235,12 @@
 	return -1
 }
 
-func createDeployment(service *k3sProvisioner,
-	namespace string,
-	clusterName string,
-	clusterIP string) (err error) {
-
-	deploymentClient := service.clientset.AppsV1().Deployments(namespace)
-
-	deploymentConfig := makeDeploymentConfig(namespace, clusterName, clusterIP)
-=======
 func (service *k3sProvisioner) createDeployment(
 	namespace string,
 	clusterName string,
 	k3SClusterSecret string) (err error) {
 	deploymentClient := service.clientset.AppsV1().Deployments(namespace)
 	deploymentConfig := service.makeDeploymentConfig(namespace, clusterName, k3SClusterSecret)
->>>>>>> 3c79a620
 
 	if result, err := deploymentClient.Create(deploymentConfig); err != nil {
 		service.logger.Error(
@@ -335,25 +253,10 @@
 			zap.String("Edge cluster Name", result.GetObjectMeta().GetName()))
 	}
 
-<<<<<<< HEAD
 	service.logger.Info(
 		"created a edge cluster",
 		zap.String("Edge cluster Name", result.GetObjectMeta().GetName()))
 
-	return
-}
-
-func createService(service *k3sProvisioner,
-	namespace string,
-	clusterName string) (err error) {
-
-	serviceDeployment := service.clientset.CoreV1().Services(namespace)
-
-	serviceConfig := makeServiceConfig(namespace, clusterName)
-
-	result, err := serviceDeployment.Create(serviceConfig)
-	if err != nil {
-=======
 	return
 }
 
@@ -363,7 +266,6 @@
 	serviceDeployment := service.clientset.CoreV1().Services(namespace)
 	serviceConfig := service.makeServiceConfig(namespace, clusterName)
 	if result, err := serviceDeployment.Create(serviceConfig); err != nil {
->>>>>>> 3c79a620
 		service.logger.Error(
 			"failed to create service",
 			zap.Error(err),
@@ -377,11 +279,7 @@
 	return
 }
 
-<<<<<<< HEAD
-func createProvisionNameSpace(service *k3sProvisioner, namespace string) (err error) {
-=======
 func (service *k3sProvisioner) createProvisionNameSpace(namespace string) (err error) {
->>>>>>> 3c79a620
 	service.logger.Info("checking the namespace ", zap.String("ServiceName", namespace))
 
 	ns, err := service.clientset.CoreV1().Namespaces().Get(namespace, metav1.GetOptions{})
@@ -391,11 +289,7 @@
 
 		service.logger.Info("creating namespace", zap.String("namespace", namespace))
 
-<<<<<<< HEAD
-		newNameSpace := makeNameSpaceConfig(namespace)
-=======
 		newNameSpace := service.makeNameSpaceConfig(namespace)
->>>>>>> 3c79a620
 
 		if _, err = service.clientset.CoreV1().Namespaces().Create(newNameSpace); err != nil {
 			service.logger.Error("failed to create namespace", zap.Error(err))
@@ -418,27 +312,6 @@
 	return
 }
 
-<<<<<<< HEAD
-func deleteProvisionNameSpace(service *k3sProvisioner, namespace string) (err error) {
-
-	deletePolicy := metav1.DeletePropagationForeground
-
-	if err = service.clientset.CoreV1().Namespaces().Delete(namespace, &metav1.DeleteOptions{
-		PropagationPolicy: &deletePolicy,
-	}); err != nil {
-		service.logger.Error("failed to delete namespace", zap.Error(err))
-
-		return err
-	}
-
-	return nil
-}
-
-func makeDeploymentConfig(namespace string,
-	clusterName string,
-	clusterIP string) (deployment *appsv1.Deployment) {
-
-=======
 func (service *k3sProvisioner) deleteProvisionNameSpace(namespace string) (err error) {
 	deletePolicy := metav1.DeletePropagationForeground
 	if err = service.clientset.CoreV1().Namespaces().Delete(
@@ -457,7 +330,6 @@
 func (service *k3sProvisioner) makeDeploymentConfig(namespace string,
 	clusterName string,
 	k3SClusterSecret string) (deployment *appsv1.Deployment) {
->>>>>>> 3c79a620
 	deployment = &appsv1.Deployment{
 		ObjectMeta: metav1.ObjectMeta{
 			Name:      clusterName,
@@ -484,11 +356,7 @@
 							Args: []string{
 								"server",
 								"--disable-agent",
-<<<<<<< HEAD
-								"--advertise-address=" + clusterIP,
-=======
 								"--advertise-address=10.0.0.1",
->>>>>>> 3c79a620
 							},
 							Env: []apiv1.EnvVar{
 								{Name: "K3S_CLUSTER_SECRET", Value: k3SClusterSecret},
@@ -510,15 +378,9 @@
 	return
 }
 
-<<<<<<< HEAD
-func makeServiceConfig(namespace string,
-	clusterName string) (service *apiv1.Service) {
-
-=======
 func (service *k3sProvisioner) makeServiceConfig(
 	namespace string,
 	clusterName string) (apiv1Service *apiv1.Service) {
->>>>>>> 3c79a620
 	servicePorts := []v1.ServicePort{
 		{
 			Protocol:   apiv1.ProtocolTCP,
@@ -536,11 +398,7 @@
 	}
 
 	//todo add anotation to connect metallb
-<<<<<<< HEAD
-	service = &apiv1.Service{
-=======
 	apiv1Service = &apiv1.Service{
->>>>>>> 3c79a620
 		ObjectMeta: metav1.ObjectMeta{
 			Name:      clusterName,
 			Namespace: namespace,
@@ -569,27 +427,6 @@
 	return
 }
 
-<<<<<<< HEAD
-func getMetaData(edgeClusterID string) (string, string) {
-
-	var namespace, clustername string = "ns", "edge"
-
-	if edgeClusterID != "" {
-		hashCode := fmt.Sprintf("%x", sha256.Sum224([]byte(edgeClusterID)))
-
-		sequence := []rune(hashCode)
-
-		for i, s := range sequence {
-			if i < 32 {
-				namespace += strings.TrimSpace(string(s))
-			} else {
-				clustername += strings.TrimSpace(string(s))
-			}
-		}
-	}
-
-	return namespace, clustername
-=======
 func (service *k3sProvisioner) getMetaData(edgeClusterID string) (namespace string, clusterName string) {
 	namespace, clusterName = "ns", "edge"
 	hashCode := fmt.Sprintf("%x", sha256.Sum224([]byte(edgeClusterID)))
@@ -604,5 +441,4 @@
 	}
 
 	return
->>>>>>> 3c79a620
 }