--- conflicted
+++ resolved
@@ -213,7 +213,6 @@
 	return retryErr
 }
 
-<<<<<<< HEAD
 func getContainerIndex(containers []v1.Container) int {
 
 	for index, container := range containers {
@@ -236,8 +235,6 @@
 	return -1
 }
 
-=======
->>>>>>> cce34250
 func (service *k3sProvisioner) createDeployment(
 	namespace string,
 	clusterName string,
